--- conflicted
+++ resolved
@@ -42,14 +42,10 @@
       <div class="navbar-collapse collapse" id="navbar-main">
         <ul class="nav navbar-nav">
           <li>
-<<<<<<< HEAD
-            <a href="{% url "services" %}"><i class="fa fa-gears"></i> Services</a>
-=======
-            <a href="{% url instances %}"><i class="fa fa-desktop"></i> Instances</a>
+            <a href="{% url "instances" %}"><i class="fa fa-desktop"></i> Instances</a>
           </li>
           <li>
-            <a href="{% url services %}"><i class="fa fa-gears"></i> Services</a>
->>>>>>> 8c941ca3
+            <a href="{% url "services" %}"><i class="fa fa-gears"></i> Services</a>
           </li>
           <li>
             <a href="{% url "checks" %}"><i class="fa fa-cog"></i> Checks</a>
@@ -62,30 +58,20 @@
                   <a href="{% url "create-service" %}"><i class="fa fa-gears"></i> Service</a>
                 </li>
                 <li>
-                  <a href="{% url create-instance %}"><i class="fa fa-desktop"></i> Instance</a>
+                  <a href="{% url "create-instance" %}"><i class="fa fa-desktop"></i> Instance</a>
                 </li>
                 <li class="divider"></li>
                 <li>
-<<<<<<< HEAD
-                  <a href="{% url "create-check" %}?service={{ service.id }}" class=""><i class="glyphicon glyphicon-signal" title="Add new metric check"></i> Graphite check</a>
+                  <a href="{% url "create-check" %}?service={{ service.id }}&instance={{ instance.id }}" class=""><i class="glyphicon glyphicon-signal" title="Add new metric check"></i> Graphite check</a>
                 </li>
                 <li>
-                  <a href="{% url "create-http-check" %}?service={{ service.id }}" class="" title="Add new Http check"><i class="glyphicon glyphicon-arrow-up"></i> Http check</a>
+                  <a href="{% url "create-http-check" %}?service={{ service.id }}&instance={{ instance.id }}" class="" title="Add new Http check"><i class="glyphicon glyphicon-arrow-up"></i> Http check</a>
                 </li>
                 <li>
-                  <a href="{% url "create-jenkins-check" %}?service={{ service.id }}" class="" title="Add new Jenkins check"><i class="glyphicon glyphicon-ok"></i> Jenkins check</a>
-=======
-                  <a href="{% url create-check %}?service={{ service.id }}&instance={{ instance.id }}" class=""><i class="glyphicon glyphicon-signal" title="Add new metric check"></i> Graphite check</a>
+                  <a href="{% url "create-jenkins-check" %}?service={{ service.id }}&instance={{ instance.id }}" class="" title="Add new Jenkins check"><i class="glyphicon glyphicon-ok"></i> Jenkins check</a>
                 </li>
                 <li>
-                  <a href="{% url create-http-check %}?service={{ service.id }}&instance={{ instance.id }}" class="" title="Add new Http check"><i class="glyphicon glyphicon-arrow-up"></i> Http check</a>
-                </li>
-                <li>
-                  <a href="{% url create-jenkins-check %}?service={{ service.id }}&instance={{ instance.id }}" class="" title="Add new Jenkins check"><i class="glyphicon glyphicon-ok"></i> Jenkins check</a>
-                </li>
-                <li>
-                  <a href="{% url create-icmp-check %}?service={{ service.id }}&instance={{ instance.id }}" class="" title="Add new ICMP check"><i class="glyphicon glyphicon-transfer"></i> ICMP check</a>
->>>>>>> 8c941ca3
+                  <a href="{% url "create-icmp-check" %}?service={{ service.id }}&instance={{ instance.id }}" class="" title="Add new ICMP check"><i class="glyphicon glyphicon-transfer"></i> ICMP check</a>
                 </li>
               </ul>
             </li>
